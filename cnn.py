# Logging
import argparse
import logging
import sys

# Pytorch
import torch
import torch.nn as nn
import torch.nn.functional as func
import torch.optim as optim
from torch.utils.data import DataLoader
from torch.utils.data.sampler import SubsetRandomSampler
import torchvision.models as models


# Basics
import matplotlib.pyplot as plt
import numpy as np

# Custom files
<<<<<<< HEAD
from baseline_cnn import AlexNet, Nnet, Loader
from utils import evaluate, weights_init, get_k_fold_indecies, get_transformers, get_current_time


=======
from baseline_cnn import ExNet, Nnet, TransferNet, TronNet, Loader
from utils import evaluate, weights_init, get_k_fold_indecies, get_transformers, get_current_time

TIME = None
>>>>>>> b0554da6
NETS = {
    "ExNet": ExNet,
    "Nnet": Nnet,
<<<<<<< HEAD
    "TransferNet": None
=======
    "TransferNet": TransferNet,
    "TronNet": TronNet
>>>>>>> b0554da6
}
settings = {
    'EPOCHS': 50,
    'BATCH_SIZE': 256,
<<<<<<< HEAD
=======
    'LR': 0.0001,
    'DECAY': 0,
>>>>>>> b0554da6
    'NUM_CLASSES': 201,
    'RANDOM_SEED': 42,
    'K-FOLD': True,
    'WLOSS': True,
    'K-FOLD-NUMBER': 2,
    'NNET': ExNet,
    'TRANSFORMER': "default",
    'DATA_PATHS': {
        'TRAIN_CSV': 'train.csv',
        'TEST_CSV': 'test.csv',
        'DATASET_PATH': './datasets/cs154-fa19-public/'
    }
}
train_epoch_losses = []
val_epoch_losses = []
logging.basicConfig(filename='app.log', filemode='w', format='%(asctime)s %(name)s - %(levelname)s - %(message)s',
                    level=logging.INFO)
logging.getLogger().addHandler(logging.StreamHandler(sys.stdout))


def check_cuda():
    # Check if your system supports CUDA
    use_cuda = torch.cuda.is_available()

    # Setup GPU optimization if CUDA is supported
    if use_cuda:
        computing_device = torch.device("cuda")
        extras = {"num_workers": 1, "pin_memory": True}
        logging.info("CUDA is supported")
    else:  # Otherwise, train on the CPU
        computing_device = torch.device("cpu")
        extras = False
        logging.info("CUDA NOT supported")
    return computing_device, extras


def train(dataset):
    computing_device, extra = check_cuda()

    # Save all the k models to compare
    nnets = []
    batch_size = settings['BATCH_SIZE']
    # Get a lists of train-val-split for k folds

    if settings['K-FOLD']:
        indices = get_k_fold_indecies(dataset, settings['RANDOM_SEED'], k=settings['K-FOLD-NUMBER'])
    else:
        indices = list(range(len(dataset)))
        validation_split = .2
        split = int(np.floor(validation_split * len(dataset)))
        np.random.seed(settings['RANDOM_SEED'])
        np.random.shuffle(indices)
        train_indices, val_indices = indices[split:], indices[:split]
        indices = [(train_indices, val_indices)]

    for k, (train_indices, val_indices) in enumerate(indices):
        logging.info("#" * 20)
        logging.info("Training Model {}".format(k))

        # Load data for this fold
        train_sampler = SubsetRandomSampler(train_indices)
        valid_sampler = SubsetRandomSampler(val_indices)
        train_loader = DataLoader(dataset, batch_size=batch_size, sampler=train_sampler, num_workers=10)
        validation_loader = DataLoader(dataset, batch_size=batch_size, sampler=valid_sampler, num_workers=10)

        # Initialize CNN
        if settings['NNET'] is None:
            net = models.resnet152(pretrained=True)

            # Freeze parameters, so gradient not computed here
            for param in net.parameters():
                param.requires_grad = False

            num_ftrs = net.fc.in_features
            net.fc = nn.Linear(num_ftrs, settings['NUM_CLASSES'])
            net = net.to(computing_device)
        else:
            net = settings['NNET'](settings['NUM_CLASSES']).to(computing_device)
            net.apply(weights_init)

        # Initialize optimizer and criterion
        if settings["WLOSS"]:
            criterion = nn.CrossEntropyLoss(weight=dataset.get_class_weights().to(computing_device))
        else:
            criterion = nn.CrossEntropyLoss()

        if str(net) == "TransferNet":
<<<<<<< HEAD
            optimizer = optim.Adam(net.main.classifier.parameters(), lr=0.008,  weight_decay=0.0005)
        else:
            optimizer = optim.Adam(net.parameters(), lr=0.0003,  weight_decay=0.0)

        # Fit and save model to file
        if settings['K-FOLD']:
            save_path = "./{}_model{}_{}.pth".format(net.__class__.__name__, k, get_current_time())
        else:
            save_path = "./{}_model_{}.pth".format(net.__class__.__name__, get_current_time())
=======
            optimizer = optim.Adam(net.main.classifier.parameters(), lr=settings["LR"], weight_decay=settings["DECAY"])
        else:
            optimizer = optim.Adam(net.parameters(), lr=settings["LR"], weight_decay=settings["DECAY"])

        # Fit and save model to file
        if settings['K-FOLD']:
            save_path = "./{}_model{}_{}.pth".format(str(net), k, TIME)
        else:
            save_path = "./{}_model_{}.pth".format(str(net), TIME)
>>>>>>> b0554da6

        fit_model(computing_device, net, criterion, optimizer, train_loader, validation_loader,
                  save_path=save_path)
        nnets.append(net)

    # TODO: Compare models and return the best
    return nnets[0]


def fit_model(computing_device, net, criterion, optimizer, train_loader, validation_loader,
              save_path="./model.pth."):
    """
    Fit the model over a given number of epochs, while saving all loss data in the model itself.
    :param computing_device:
    :param net: nn.Module
    :param criterion: torch.nn
    :param optimizer: torch.optim
    :param train_loader: DataLoader
    :param validation_loader: DataLoader
    :param save_path: string
    :return:
    """
    for epoch in range(settings['EPOCHS']):
        N_minibatch_loss = 0.0
        N = 50

        train_batch_losses = []
        val_batch_losses = []
        avg_minibatch_loss = []
        logging.info("Started new epoch")
        # Get the next minibatch of images, labels for training
        for minibatch_count, (images, labels) in enumerate(train_loader, 0):
            fraction_done = round(minibatch_count / len(train_loader) * 100, 3)
            # Zero out the stored gradient (buffer) from the previous iteration
            optimizer.zero_grad()
            # Put the minibatch data in CUDA Tensors and run on the GPU if supported
            images, labels = images.to(computing_device), labels.to(computing_device)
            # Perform the forward pass through the network and compute the loss
            outputs = net(images)

            loss = criterion(outputs, labels)  # If we are using Cross Entropy, this is doing Softmax
            # Automagically compute the gradients and backpropagate the loss through the network
            loss.backward()

            # Update the weights
            optimizer.step()
            # Add this iteration's loss to the total_loss
            train_batch_losses.append(loss.item())
            N_minibatch_loss += loss

            if minibatch_count % N == 49:
                # Print the loss averaged over the last N mini-batches
                N_minibatch_loss /= N
                logging.info(
                    'Epoch %d, average minibatch %d loss: %.3f' % (epoch + 1, minibatch_count + 1, N_minibatch_loss))
                # Add the averaged loss over N minibatches and reset the counter
                avg_minibatch_loss.append(N_minibatch_loss)
                N_minibatch_loss = 0.0

        logging.info("Finished" + str(epoch + 1) + "epochs of training")
        logging.info("Saving model...")
        torch.save(net.state_dict(), save_path)
        logging.info("Done.")

        # Save this epochs training loss
        train_epoch_loss = np.average(np.array(train_batch_losses))
        train_epoch_losses.append(train_epoch_loss)

        # Validate
        with torch.no_grad():
            for images, labels in validation_loader:
                # Put the validation mini-batch data in CUDA Tensors and run on the GPU if supported
                images, labels = images.to(computing_device), labels.to(computing_device)
                # Perform the forward pass through the network and compute the loss
                outputs = net(images)

                validation_batch_loss = criterion(outputs, labels)
                val_batch_losses.append(validation_batch_loss.item())

            # Save this epochs validation loss
            val_epoch_loss = np.average(np.array(val_batch_losses))
            val_epoch_losses.append(val_epoch_loss)

        logging.info(
            'Epoch %d Training loss: %.3f Validation loss: %.3f' % (epoch + 1, train_epoch_loss, val_epoch_loss))


def plot_loss(net):
    """
    Plot training- and validation loss over epochs
    :param net: nn.Module
    :return:
    """
    plt.plot(train_epoch_losses, label="train loss")
    plt.plot(val_epoch_losses, label="validation loss")
    plt.xlabel("Epoch")
    plt.ylabel("Cross Entropy Loss")
    plt.title("Loss as a function of number of epochs")
    plt.legend()
<<<<<<< HEAD
    net_name = "TransferNet" if settings['NNET'] is None else settings['NNET'].__name__
    plt.savefig('validation_plot_%s_%s_.png' % (net_name, get_current_time()))
=======
    plt.savefig('validation_plot_%s_%s_.png' % (settings['NNET'].__name__, TIME))
>>>>>>> b0554da6


def test(net, test_dataset):
    """
    Test the model on test data, and print statistics
    :param net: nn.Module
    :param test_dataset: torch.utils.data.Dataset
    :return:
    """
    computing_device, extra = check_cuda()
    test_loader = DataLoader(test_dataset, batch_size=settings["BATCH_SIZE"], shuffle=False)
    with torch.no_grad():
        all_predictions = []
        all_labels = []
        for images, labels in test_loader:  # Remember they come in batches
            images, labels = images.to(computing_device), labels.to(computing_device)
            # Since we are not doing this through criterion, we must add softmax our self
            outputs = func.softmax(net(images), dim=1)
            _, predicted = torch.max(outputs.data, 1)

            predicted = func.one_hot(predicted, num_classes=settings['NUM_CLASSES']).type(torch.FloatTensor)
            labels = func.one_hot(labels, num_classes=settings['NUM_CLASSES']).type(torch.FloatTensor)
            all_predictions.append(predicted)
            all_labels.append(labels)

        all_predictions = torch.cat(all_predictions, dim=1)
        all_labels = torch.cat(all_labels, dim=1)
        evaluate(all_predictions, all_labels, net, settings)


if __name__ == '__main__':
    parser = argparse.ArgumentParser()
    parser.add_argument("--server", "-s", help="If running on server", default=False)
    parser.add_argument("--epochs", "-e", help="Number of epochs", type=int)
<<<<<<< HEAD
    parser.add_argument("--mini", "-m", help="Do you want to run with only 10 classes?", type=bool, default=False)
    parser.add_argument("--net", "-n", help="AlexNet | Nnet | TransferNet", default="TransferNet")
=======
    parser.add_argument("--mini", "-m", help="Do you want to run with only 10 classes?", default=False)
    parser.add_argument("--net", "-n", help="AlexNet | Nnet | TransferNet", default="AlexNet")
>>>>>>> b0554da6
    parser.add_argument("--kfold", "-k", help="Enable K-fold cross validation", default=False)
    parser.add_argument("--lr", "-lr", help="Learning Rate", type=float, default=0.0001)
    parser.add_argument("--decay", "-d", help="Weight Decay", type=float, default=0)
    parser.add_argument("--wloss", "-wl", help="Use weighted loss", default=True)
    parser.add_argument("--transformer", "-t", help="What transformer to run on images", default="default")

    args = parser.parse_args()
    if args.server == "True":
        settings['DATA_PATHS']['DATASET_PATH'] = '/datasets/cs154-fa19-public/'
    if args.net:
        settings['NNET'] = NETS[args.net]
    settings['K-FOLD'] = args.kfold == "True"
    if args.epochs:
        settings['EPOCHS'] = args.epochs
    if args.mini == "True":
        settings['NUM_CLASSES'] = 11
        settings['DATA_PATHS']['TRAIN_CSV'] = "mini_train.csv"
        settings['DATA_PATHS']['TEST_CSV'] = "mini_test.csv"
    if args.lr:
        settings["LR"] = args.lr
    if args.decay:
        settings["DECAY"] = args.decay
    settings["WLOSS"] = args.wloss == "True"
    settings["TRANSFORMER"] = args.transformer

    TIME = get_current_time()
    # Load and transform data
<<<<<<< HEAD
    transform = get_transformers()["jon"]
=======
    transform = get_transformers()[settings["TRANSFORMER"]]
>>>>>>> b0554da6
    dataset = Loader(settings['DATA_PATHS']['TRAIN_CSV'], settings['DATA_PATHS']['DATASET_PATH'], transform=transform)
    test_dataset = Loader(settings['DATA_PATHS']['TEST_CSV'], settings['DATA_PATHS']['DATASET_PATH'],
                          transform=transform)

    # Train k models and keep the best
    logging.info("Settings: {}".format(str(settings)))
    best_model = train(dataset)
    plot_loss(best_model)
    test(best_model, test_dataset)<|MERGE_RESOLUTION|>--- conflicted
+++ resolved
@@ -18,41 +18,30 @@
 import numpy as np
 
 # Custom files
-<<<<<<< HEAD
-from baseline_cnn import AlexNet, Nnet, Loader
+from ExNet
+from baseline_cnn import Nnet, Loader, ExNet, TronNet
 from utils import evaluate, weights_init, get_k_fold_indecies, get_transformers, get_current_time
 
 
-=======
-from baseline_cnn import ExNet, Nnet, TransferNet, TronNet, Loader
-from utils import evaluate, weights_init, get_k_fold_indecies, get_transformers, get_current_time
-
 TIME = None
->>>>>>> b0554da6
+
 NETS = {
     "ExNet": ExNet,
     "Nnet": Nnet,
-<<<<<<< HEAD
-    "TransferNet": None
-=======
-    "TransferNet": TransferNet,
+    "TransferNet": None,
     "TronNet": TronNet
->>>>>>> b0554da6
 }
 settings = {
     'EPOCHS': 50,
     'BATCH_SIZE': 256,
-<<<<<<< HEAD
-=======
-    'LR': 0.0001,
+    'LR': 0.008,
     'DECAY': 0,
->>>>>>> b0554da6
     'NUM_CLASSES': 201,
     'RANDOM_SEED': 42,
-    'K-FOLD': True,
+    'K-FOLD': False,
     'WLOSS': True,
     'K-FOLD-NUMBER': 2,
-    'NNET': ExNet,
+    'NNET': None,
     'TRANSFORMER': "default",
     'DATA_PATHS': {
         'TRAIN_CSV': 'train.csv',
@@ -134,17 +123,7 @@
             criterion = nn.CrossEntropyLoss()
 
         if str(net) == "TransferNet":
-<<<<<<< HEAD
-            optimizer = optim.Adam(net.main.classifier.parameters(), lr=0.008,  weight_decay=0.0005)
-        else:
-            optimizer = optim.Adam(net.parameters(), lr=0.0003,  weight_decay=0.0)
-
-        # Fit and save model to file
-        if settings['K-FOLD']:
-            save_path = "./{}_model{}_{}.pth".format(net.__class__.__name__, k, get_current_time())
-        else:
-            save_path = "./{}_model_{}.pth".format(net.__class__.__name__, get_current_time())
-=======
+
             optimizer = optim.Adam(net.main.classifier.parameters(), lr=settings["LR"], weight_decay=settings["DECAY"])
         else:
             optimizer = optim.Adam(net.parameters(), lr=settings["LR"], weight_decay=settings["DECAY"])
@@ -154,7 +133,6 @@
             save_path = "./{}_model{}_{}.pth".format(str(net), k, TIME)
         else:
             save_path = "./{}_model_{}.pth".format(str(net), TIME)
->>>>>>> b0554da6
 
         fit_model(computing_device, net, criterion, optimizer, train_loader, validation_loader,
                   save_path=save_path)
@@ -254,12 +232,8 @@
     plt.ylabel("Cross Entropy Loss")
     plt.title("Loss as a function of number of epochs")
     plt.legend()
-<<<<<<< HEAD
     net_name = "TransferNet" if settings['NNET'] is None else settings['NNET'].__name__
     plt.savefig('validation_plot_%s_%s_.png' % (net_name, get_current_time()))
-=======
-    plt.savefig('validation_plot_%s_%s_.png' % (settings['NNET'].__name__, TIME))
->>>>>>> b0554da6
 
 
 def test(net, test_dataset):
@@ -294,13 +268,8 @@
     parser = argparse.ArgumentParser()
     parser.add_argument("--server", "-s", help="If running on server", default=False)
     parser.add_argument("--epochs", "-e", help="Number of epochs", type=int)
-<<<<<<< HEAD
-    parser.add_argument("--mini", "-m", help="Do you want to run with only 10 classes?", type=bool, default=False)
-    parser.add_argument("--net", "-n", help="AlexNet | Nnet | TransferNet", default="TransferNet")
-=======
     parser.add_argument("--mini", "-m", help="Do you want to run with only 10 classes?", default=False)
     parser.add_argument("--net", "-n", help="AlexNet | Nnet | TransferNet", default="AlexNet")
->>>>>>> b0554da6
     parser.add_argument("--kfold", "-k", help="Enable K-fold cross validation", default=False)
     parser.add_argument("--lr", "-lr", help="Learning Rate", type=float, default=0.0001)
     parser.add_argument("--decay", "-d", help="Weight Decay", type=float, default=0)
@@ -328,11 +297,7 @@
 
     TIME = get_current_time()
     # Load and transform data
-<<<<<<< HEAD
-    transform = get_transformers()["jon"]
-=======
     transform = get_transformers()[settings["TRANSFORMER"]]
->>>>>>> b0554da6
     dataset = Loader(settings['DATA_PATHS']['TRAIN_CSV'], settings['DATA_PATHS']['DATASET_PATH'], transform=transform)
     test_dataset = Loader(settings['DATA_PATHS']['TEST_CSV'], settings['DATA_PATHS']['DATASET_PATH'],
                           transform=transform)
